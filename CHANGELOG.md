--- conflicted
+++ resolved
@@ -1,10 +1,7 @@
 ## 3.1.0
-<<<<<<< HEAD
   - Added `use_tooling_api` configuration to connect to the Salesforce Tooling API instead of the regular Rest API.
-=======
   - Added `sfdc_instance_url` configuration to connect to a specific url.
   - Switch to restforce v5+ (for logstash 8.x compatibility)
->>>>>>> 98a24d72
 
 ## 3.0.7
   - Added description for `SALESFORCE_PROXY_URI` environment variable.
