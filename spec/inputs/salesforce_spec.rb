--- conflicted
+++ resolved
@@ -120,11 +120,7 @@
       end
     end
 
-<<<<<<< HEAD
-    context "use Tooling Api" do
-=======
     context "use sfdc instance url" do
->>>>>>> 98a24d72
       VCR.configure do |config|
         config.cassette_library_dir = File.join(File.dirname(__FILE__), '..', 'fixtures', 'vcr_cassettes')
         config.hook_into :webmock
@@ -140,27 +136,11 @@
       end
       let(:options) do
         {
-<<<<<<< HEAD
-          "api_version" => "52.0",
-=======
->>>>>>> 98a24d72
-          "client_id" => "",
-          "client_secret" => "",
-          "username" => "",
-          "password" => "",
-          "security_token" => "",
-<<<<<<< HEAD
-          "use_tooling_api" => true,
-          "sfdc_object_name" => "ApexTestRunResult"
-        }
-      end
-      let(:input) { LogStash::Inputs::Salesforce.new(options) }
-      subject { input }
-      it "should use the Tooling Api Query resource path" do
-        VCR.use_cassette("describe_apex_test_run_result_object",:decode_compressed_response => true) do
-          subject.register
-          expect(subject.send(:client).send(:api_path, "query")).to eq('/services/data/v52.0/tooling/query')
-=======
+          "client_id" => "",
+          "client_secret" => "",
+          "username" => "",
+          "password" => "",
+          "security_token" => "",
           "sfdc_instance_url" => "my-domain.my.salesforce.com",
           "sfdc_object_name" => "Lead"
         }
@@ -198,9 +178,45 @@
         subject { input }
         it "should raise a LogStash::ConfigurationError" do
           expect { subject.register }.to raise_error(::LogStash::ConfigurationError)
->>>>>>> 98a24d72
-        end
-      end
+        end
+      end
+    end
+
+    context "use Tooling Api" do
+      VCR.configure do |config|
+        config.cassette_library_dir = File.join(File.dirname(__FILE__), '..', 'fixtures', 'vcr_cassettes')
+        config.hook_into :webmock
+        config.before_record do |i|
+          if i.response.body.encoding.to_s == 'ASCII-8BIT'
+            # required because sfdc doesn't send back the content encoding and it
+            # confuses the yaml parser
+            json_body = JSON.load(i.response.body.encode("ASCII-8BIT").force_encoding("utf-8"))
+            i.response.body = json_body.to_json
+            i.response.update_content_length_header
+          end
+        end
+      end
+      let(:options) do
+        {
+          "api_version" => "52.0",
+          "client_id" => "",
+          "client_secret" => "",
+          "username" => "",
+          "password" => "",
+          "security_token" => "",
+          "use_tooling_api" => true,
+          "sfdc_object_name" => "ApexTestRunResult"
+        }
+      end
+      let(:input) { LogStash::Inputs::Salesforce.new(options) }
+      subject { input }
+      it "should use the Tooling Api Query resource path" do
+        VCR.use_cassette("describe_apex_test_run_result_object",:decode_compressed_response => true) do
+          subject.register
+          expect(subject.send(:client).send(:api_path, "query")).to eq('/services/data/v52.0/tooling/query')
+        }
+      end
+
     end
   end
 end