--- conflicted
+++ resolved
@@ -19,11 +19,7 @@
 
   # Gem dependencies
   s.add_runtime_dependency "logstash-core-plugin-api", ">= 1.60", "<= 2.99"
-<<<<<<< HEAD
-  s.add_runtime_dependency 'logstash-codec-plain'
-=======
   s.add_runtime_dependency "logstash-codec-plain"
->>>>>>> 98a24d72
   s.add_runtime_dependency "restforce", ">= 5", "< 5.2"
   s.add_development_dependency 'logstash-devutils'
   s.add_development_dependency 'vcr'
